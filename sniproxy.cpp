--- conflicted
+++ resolved
@@ -102,10 +102,6 @@
             | XCB_EVENT_MASK_ENTER_WINDOW
     };
 
-
-<<<<<<< HEAD
-    //MARTIN - SET FORMAT ON WINDOW
-
     //set a background (ideally I want this transparent)
     const uint32_t backgroundPixel[4] = {0,0,0,0};
     //This line /literally/ does nothing
@@ -115,23 +111,8 @@
     //same for this
     xcb_change_window_attributes(QX11Info::connection(), wid, XCB_CW_EVENT_MASK,
                                  select_input_val);
-=======
-        //set a background (ideally I want this transparent)
-    const uint32_t backgroundPixel[4] = {255,255,255,255};
-    xcb_change_window_attributes(QX11Info::connection(), wid, XCB_CW_BACK_PIXEL,
-                                 backgroundPixel);
-
-    xcb_change_window_attributes(QX11Info::connection(), wid, XCB_CW_BACKING_PIXEL,
-                                 backgroundPixel);
-
-    xcb_change_window_attributes(QX11Info::connection(), wid, XCB_CW_BORDER_PIXEL,
-                                 backgroundPixel);
-
-    xcb_clear_area(QX11Info::connection(), 0 , m_windowId, 0,0, 48, 48);
-
-//     xcb_change_window_attributes(QX11Info::connection(), wid, XCB_CW_EVENT_MASK,
-//                                  select_input_val);
->>>>>>> 903c87cd
+
+//     xcb_clear_area(QX11Info::connection(), 0 , m_windowId, 0,0, 48, 48);
 
     
     //if our window isn't mapped xdamage doesn't work :(
@@ -181,14 +162,8 @@
         qDebug() << "no reply :(";
         return;
     }
-    qDebug() << "reply: " <<reply->length << reply->depth << reply->visual;
 
     auto t = xcb_get_image_data(reply);
-    for (int i=0; i<xcb_get_image_data_length(reply);i++)
-    {
-//         qDebug() << t[i];
-    }
-    qDebug() << xcb_get_image_data_length(reply) ;
 
     QImage image(xcb_get_image_data(reply), 48, 48, 48*4, QImage::Format_ARGB32);
     qDebug() << image.isNull() << image.width();
